import ProjectDescription

let project = Project(
    name: "backdoor",
    organizationName: "backdoor",
    packages: [
        .local(path: ".") // Using local Package.swift
    ],
    settings: .settings(
        base: [
            "MARKETING_VERSION": "1.4.1",
            "CURRENT_PROJECT_VERSION": "6",
            "INFOPLIST_KEY_CFBundleDisplayName": "backdoor",
            "INFOPLIST_KEY_LSApplicationCategoryType": "public.app-category.utilities",
            "INFOPLIST_KEY_NSHumanReadableCopyright": "Copyright (c) 2025 Joseph C (backdoor)",
            "SWIFT_VERSION": "5.0"
        ],
        configurations: [
            .debug(name: "Debug", settings: [
                "SWIFT_OPTIMIZATION_LEVEL": "-Onone",
                "SWIFT_ACTIVE_COMPILATION_CONDITIONS": "",
                "GCC_OPTIMIZATION_LEVEL": "0"
            ]),
            .release(name: "Release", settings: [
                "SWIFT_ACTIVE_COMPILATION_CONDITIONS": "",
                "SWIFT_COMPILATION_MODE": "wholemodule"
            ])
        ]
    ),
    targets: [
        .target(
            name: "backdoor",
            destinations: [.iPhone, .iPad], // Fix: Added required destinations
            product: .app,
            bundleId: "com.bdg.backdoor",
            deploymentTargets: .iOS("15.0"), // Fix: Corrected from deploymentTarget
            infoPlist: .file(path: "iOS/Info.plist"),
            sources: ["iOS/**", "Shared/**"],
            resources: [
                "iOS/Resources/**",
                "Shared/Localizations/**/*.strings"
            ],
            headers: .headers(
                public: [],
                private: [],
                project: ["Shared/Magic/backdoor-Bridging-Header.h"]
            ),
            entitlements: "iOS/backdoor.entitlements",
            dependencies: [
<<<<<<< HEAD
                // Reference the executable target from Package.swift
                .package(product: "Backdoor"),
                
                // External dependencies from Package.swift
=======
>>>>>>> 524675ac
                .package(product: "Nuke"),
                .package(product: "NukeUI"),
                .package(product: "NukeExtensions"),
                .package(product: "NukeVideo"),
                .package(product: "UIOnboarding"),
                .package(product: "AlertKit"),
                .package(product: "ZIPFoundation"),
                .package(product: "SWCompression"),
                .package(product: "Vapor"),
                .package(product: "OpenSSL")
            ],
            settings: .settings(
                base: [
                    "SWIFT_OBJC_BRIDGING_HEADER": "Shared/Magic/backdoor-Bridging-Header.h",
                    "LIBRARY_SEARCH_PATHS": "$(inherited) $(PROJECT_DIR)/Shared/Magic $(PROJECT_DIR)/Shared/Resources",
                    "SUPPORTS_MACCATALYST": "NO",
                    "SUPPORTS_MAC_DESIGNED_FOR_IPHONE_IPAD": "YES",
                    "OTHER_CPLUSPLUSFLAGS[arch=*]": "$(OTHER_CFLAGS) -w -Wno-everything"
                ]
            )
        )
    ],
    schemes: [
        .scheme(
            name: "backdoor (Debug)",
            shared: true,
            buildAction: .buildAction(targets: ["backdoor"]),
            testAction: .targets([]),
            runAction: .runAction(configuration: "Debug"),
            archiveAction: .archiveAction(configuration: "Debug")
        ),
        .scheme(
            name: "backdoor (Release)",
            shared: true,
            buildAction: .buildAction(targets: ["backdoor"]),
            testAction: .targets([]),
            runAction: .runAction(configuration: "Release"),
            archiveAction: .archiveAction(configuration: "Release")
        )
    ]
)<|MERGE_RESOLUTION|>--- conflicted
+++ resolved
@@ -47,13 +47,10 @@
             ),
             entitlements: "iOS/backdoor.entitlements",
             dependencies: [
-<<<<<<< HEAD
                 // Reference the executable target from Package.swift
                 .package(product: "Backdoor"),
                 
                 // External dependencies from Package.swift
-=======
->>>>>>> 524675ac
                 .package(product: "Nuke"),
                 .package(product: "NukeUI"),
                 .package(product: "NukeExtensions"),
